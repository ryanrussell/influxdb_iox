//! Compactor handler

use async_trait::async_trait;
use backoff::{Backoff, BackoffConfig};
use data_types2::SequencerId;
use futures::{
    future::{BoxFuture, Shared},
    FutureExt, TryFutureExt,
};
use iox_catalog::interface::Catalog;
use object_store::DynObjectStore;
use observability_deps::tracing::{info, warn};
use query::exec::Executor;
use std::sync::Arc;
use thiserror::Error;
use time::TimeProvider;
use tokio::task::{JoinError, JoinHandle};
use tokio_util::sync::CancellationToken;

use crate::compact::Compactor;
use std::time::Duration;

#[derive(Debug, Error)]
#[allow(missing_copy_implementations, missing_docs)]
pub enum Error {}

/// The [`CompactorHandler`] does nothing at this point
#[async_trait]
pub trait CompactorHandler: Send + Sync {
    /// Wait until the handler finished  to shutdown.
    ///
    /// Use [`shutdown`](Self::shutdown) to trigger a shutdown.
    async fn join(&self);

    /// Shut down background workers.
    fn shutdown(&self);
}

/// A [`JoinHandle`] that can be cloned
type SharedJoinHandle = Shared<BoxFuture<'static, Result<(), Arc<JoinError>>>>;

/// Convert a [`JoinHandle`] into a [`SharedJoinHandle`].
fn shared_handle(handle: JoinHandle<()>) -> SharedJoinHandle {
    handle.map_err(Arc::new).boxed().shared()
}

/// Implementation of the `CompactorHandler` trait (that currently does nothing)
#[derive(Debug)]
pub struct CompactorHandlerImpl {
    /// Data to compact
    compactor_data: Arc<Compactor>,

    /// A token that is used to trigger shutdown of the background worker
    shutdown: CancellationToken,

    /// Runner to check for compaction work and kick it off
    runner_handle: SharedJoinHandle,
}

impl CompactorHandlerImpl {
    /// Initialize the Compactor
    pub fn new(
        sequencers: Vec<SequencerId>,
        catalog: Arc<dyn Catalog>,
        object_store: Arc<DynObjectStore>,
        exec: Arc<Executor>,
        time_provider: Arc<dyn TimeProvider>,
        registry: Arc<metric::Registry>,
        config: CompactorConfig,
    ) -> Self {
        let compactor_data = Arc::new(Compactor::new(
            sequencers,
            catalog,
            object_store,
            exec,
            time_provider,
            BackoffConfig::default(),
            config,
            registry,
        ));

        let shutdown = CancellationToken::new();
        let runner_handle = tokio::task::spawn(run_compactor(
            Arc::clone(&compactor_data),
            shutdown.child_token(),
        ));
        let runner_handle = shared_handle(runner_handle);
        info!("compactor started with config {:?}", config);

        Self {
            compactor_data,
            shutdown,
            runner_handle,
        }
    }
}

/// The configuration options for the compactor.
#[derive(Debug, Clone, Copy)]
pub struct CompactorConfig {
    /// Percentage of least recent data we want to split to reduce compacting non-overlapped data
    /// Must be between 0 and 100.
    split_percentage: i64,
    /// The compactor will limit the number of simultaneous compaction jobs based on the
    /// size of the input files to be compacted. Currently this only takes into account the
    /// level 0 files, but should later also consider the level 1 files to be compacted. This
    /// number should be less than 1/10th of the available memory to ensure compactions have
    /// enough space to run.
    max_concurrent_compaction_size_bytes: i64,
    /// The compactor will compact overlapped files no matter how much large they are.
    /// For non-overlapped and contiguous files, compactor will also compact them into
    /// a larger file of max size defined by this config value.
    compaction_max_size_bytes: i64,
}

impl CompactorConfig {
    /// Initialize a valid config
    pub fn new(
        split_percentage: i64,
        max_concurrent_compaction_size_bytes: i64,
        compaction_max_size_bytes: i64,
    ) -> Self {
        assert!(split_percentage > 0 && split_percentage <= 100);

        Self {
            split_percentage,
            max_concurrent_compaction_size_bytes,
            compaction_max_size_bytes,
        }
    }

    /// Percentage of least recent data we want to split to reduce compacting non-overlapped data
    pub fn split_percentage(&self) -> i64 {
        self.split_percentage
    }

    /// The compactor will limit the number of simultaneous compaction jobs based on the
    /// size of the input files to be compacted. Currently this only takes into account the
    /// level 0 files, but should later also consider the level 1 files to be compacted. This
    /// number should be less than 1/10th of the available memory to ensure compactions have
    /// enough space to run.
    pub fn max_concurrent_compaction_size_bytes(&self) -> i64 {
        self.max_concurrent_compaction_size_bytes
    }

    /// The compactor will compact overlapped files no matter how much large they are.
    /// For non-overlapped and contiguous files, compactor will also compact them into
    /// a larger file of max size defined by this config value.
    pub fn compaction_max_size_bytes(&self) -> i64 {
        self.compaction_max_size_bytes
    }
}

/// Checks for candidate partitions to compact and spawns tokio tasks to compact as many
/// as the configuration will allow. Once those are done it rechecks the catalog for the
/// next top partitions to compact.
async fn run_compactor(compactor: Arc<Compactor>, shutdown: CancellationToken) {
    while !shutdown.is_cancelled() {
        let candidates = Backoff::new(&compactor.backoff_config)
            .retry_all_errors("partitions_to_compact", || async {
                compactor.partitions_to_compact().await
            })
            .await
            .expect("retry forever");

        let mut used_size = 0;
        let max_size = compactor.config.max_concurrent_compaction_size_bytes();
        let max_file_size = compactor.config.compaction_max_size_bytes();
        let mut handles = vec![];

        for c in &candidates {
            let compactor = Arc::clone(&compactor);
            let partition_id = c.partition_id;
            let handle = tokio::task::spawn(async move {
<<<<<<< HEAD
                compactor
                    .compact_partition(partition_id, max_file_size, None)
=======
                if let Err(e) = compactor
                    .compact_partition(partition_id, max_file_size)
>>>>>>> 1de280e6
                    .await
                {
                    warn!(
                        "compaction on partition {} failed with: {:?}",
                        partition_id, e
                    );
                }
            });
            used_size += c.file_size_bytes;
            handles.push(handle);
            if used_size > max_size {
                break;
            }
        }

        let compactions_run = handles.len();

        let _ = futures::future::join_all(handles).await;

        // if all candidate partitions have been compacted, wait a bit before checking again
        if compactions_run == candidates.len() {
            tokio::time::sleep(Duration::from_secs(5)).await;
        }
    }
}

#[async_trait]
impl CompactorHandler for CompactorHandlerImpl {
    async fn join(&self) {
        self.runner_handle
            .clone()
            .await
            .expect("compactor task failed");
    }

    fn shutdown(&self) {
        self.shutdown.cancel();
    }
}

impl Drop for CompactorHandlerImpl {
    fn drop(&mut self) {
        if !self.shutdown.is_cancelled() {
            warn!("CompactorHandlerImpl dropped without calling shutdown()");
            self.shutdown.cancel();
        }
    }
}<|MERGE_RESOLUTION|>--- conflicted
+++ resolved
@@ -172,13 +172,8 @@
             let compactor = Arc::clone(&compactor);
             let partition_id = c.partition_id;
             let handle = tokio::task::spawn(async move {
-<<<<<<< HEAD
-                compactor
+                if let Err(e) = compactor
                     .compact_partition(partition_id, max_file_size, None)
-=======
-                if let Err(e) = compactor
-                    .compact_partition(partition_id, max_file_size)
->>>>>>> 1de280e6
                     .await
                 {
                     warn!(
